#!/usr/bin/python
# -*- coding: utf-8 -*-

# Second Year ENSTA Bretagne SPID Project
#    D : Brian Detourbet
#    A : Elouan Autret
#    A : Fahad Al Shaik
#    R : Corentin Rifflart
#    R : Clément Rodde
#    T : Rémi Terrien

# Code modified in May 2016, by BenBlop (small changes to conform with
#  new DART)

# Code modified in May 2017, by BenBlop (big changes to adapt to Irvin's
# drivers and to communicate with V-REP using sockets

# student starting code

import os
import time
import math
import struct
import sys


def high_low_int(high_byte, low_byte):
    '''
    Convert low and low and high byte to int
    '''
    return (high_byte << 8) + low_byte

def high_byte(integer):
    '''
    Get the high byte from a int
    '''
    return integer >> 8


def low_byte(integer):
    '''
    Get the low byte from a int
    '''
    return integer & 0xFF

class Dart():
    def __init__(self):

        
        # test if on real robot, if yes load the drivers
#        if os.access("/var/www/daarrt.conf", os.F_OK) :
        if os.access("/sys/class/gpio/gpio266", os.F_OK) :
            print ("Real DART is being created")

            # Import modules
            from drivers.trex import TrexIO
            from drivers.sonars import SonarsIO
            from drivers.razor import RazorIO
            from drivers.rear_odo import RearOdos

            self.__trex = TrexIO()
            self.__sonars = SonarsIO()
            self.__razor = RazorIO()
            self.__rear_odos = RearOdos()
            self.__trex.command["use_pid"] = 0 # 1

        # if not create virtual drivers for the robot running in V-REP
        else :
            print ("Virtual DART is being created")

            import threading

            import socket
            import sys
            import struct
            import time
 
            # socket connection to V-REP
            self.__HOST = 'localhost'  # IP of the sockect
            self.__PORT = 30100 # port (set similarly in v-rep)

            self.__s = socket.socket(socket.AF_INET, socket.SOCK_STREAM)
            print ('Socket created')

            # bind socket to local host and port
            try:
                # prevent to wait for  timeout for reusing the socket after crash
                # from :  http://stackoverflow.com/questions/29217502/socket-error-address-already-in-use
                self.__s.setsockopt(socket.SOL_SOCKET, socket.SO_REUSEADDR, 1)
                self.__s.bind((self.__HOST, self.__PORT))
            except socket.error as msg:
                print (msg)
                sys.exit()
            print ('Socket bind completed')
             
            # start listening on socket
            self.__s.listen(10)
            print ('Socket now listening')

            # reset variables 
            self.__vMotorLeft =  0.0
            self.__vMotorRight = 0.0
            self.__vEncoderLeft = 0
            self.__vEncoderRight = 0
            self.__vSonarLeft = 0.0
            self.__vSonarRight = 0.0
            self.__vSonarFront = 0.0
            self.__vSonarRear = 0.0
            self.__vHeading =  0.0

            # initiate communication thread with V-Rep
            self.__simulation_alive = True
            a = self.__s
            vrep = threading.Thread(target=self.vrep_com_socket,args=(a,))
            vrep.start()

            # start virtual drivers 
            import vDaarrt.modules.vTrex as vTrex
            import vDaarrt.modules.vSonar as vSonar
            import vDaarrt.modules.vRazor as vRazor

            self.__trex = vTrex.vTrex()
            self.__razor = vRazor.vRazorIO()
            self.__sonars = vSonar.vSonar(self)



    @property
    def s(self):
        return self.__s

    @property
    def vMotorLeft(self):
        return self.__vMotorLeft

    @property
    def vMotorRight(self):
        return self.__vMotorRight

    @property
    def vSonarFront(self):
        return self.__vSonarFront

    @property
    def vSonarRear(self):
        return self.__vSonarRear

    @property
    def vSonarLeft(self):
        return self.__vSonarLeft

    @property
    def vSonarRight(self):
        return self.__vSonarRight

    @property
    def vEncoderLeft(self):
        return self.__vEncoderLeft

    @property
    def vEncoderRight(self):
        return self.__vEncoderRight

    @property
    def simulation_alive(self):
        return self.__simulation_alive

    @property
    def vHeading(self):
        return self.__vHeading

    @property
    def angles(self):
        return self.__razor.angles 
    
    def vrep_com_socket(vdart,s):
        print (s)
        RECV_BUFFER = 4096 # buffer size 
        while True:
            #wait to accept a connection - blocking call
            conn, addr =  s.accept()
            print ('Connected with ' + addr[0] + ':' + str(addr[1]))
            #print (conn)

            while True:
                #print ("socket read",conn)
                data = conn.recv(RECV_BUFFER)
                #print (len(data))
                hd0,hd1,sz,lft,vSonarFront, vSonarRear,vSonarLeft, vSonarRight, vEncoderLeft, vEncoderRight, vHeading, simulationTime = struct.unpack('<ccHHffffffff',data)
                #print (hd0,hd1,sz,lft,vSonarFront, vSonarRear,vSonarLeft, vSonarRight, vEncoderLeft, vEncoderRight, vHeading, simulationTime)

                #print (vEncoderLeft, vEncoderRight, vHeading)

                vdart.vrep_update_sim_param (vEncoderLeft,vEncoderRight,vSonarLeft,vSonarRight,vSonarFront,vSonarRear,vHeading)

                vMotorLeft = vdart.vMotorLeft
                vMotorRight = vdart.vMotorRight

                strSend = struct.pack('<BBHHff',data[0],data[1],8,0,vMotorLeft,vMotorRight)
                conn.send(strSend)
                if not vdart.simulation_alive:
                    break
                time.sleep(0.010)

            if not vdart.simulation_alive:
                break



    def vrep_update_sim_param (self,vEncoderLeft,vEncoderRight,vSonarLeft,vSonarRight,vSonarFront,vSonarRear,vHeading):
        self.__vEncoderLeft = vEncoderLeft
        self.__vEncoderRight = vEncoderRight
        self.__vSonarLeft = vSonarLeft
        self.__vSonarRight = vSonarRight
        self.__vSonarFront = vSonarFront
        self.__vSonarRear = vSonarRear
        self.__trex.status["left_encoder"] = vEncoderLeft
        self.__trex.status["right_encoder"] = vEncoderRight
        self.__vMotorLeft = self.__trex.command["left_motor_speed"]
        self.__vMotorRight = self.__trex.command["right_motor_speed"]
        self.__vHeading = vHeading

    # insert here your functions to control the robot using motors, sonars
    # encoders and heading

    def stop(self):
        print ("Game Over")
        # add a command to stop the motors
        self.set_speed(0,0)
        # stop the connection to the simulator	
        self.__simulation_alive = False
   
    def set_speed(self, speed_left, speed_right):
        self.__trex.command["left_motor_speed"] = speed_left
        self.__trex.command["right_motor_speed"] = speed_right 
    
    def get_odometers(self):
        vLeft = self.__trex.status ['left_encoder']
        vRight = self.__trex.status ['right_encoder']
        return vLeft, vRight  
        
    def get_distance(self, direction):
        return(self.__sonars.get_distance(direction))
	
    def get_angles(self):
        #return(self.__razor.angles()[0])
        return(self.__vHeading)

    def goCap(self, trigo):
        self.set_speed(50,-50)
        while(self.get_angles()-trigo > 2 or self.get_angles()-trigo < -2):
            continue
        self.stop()
 
    def center(self, a,b,s):
        
        if s<=-180:
            s = s + 360
        elif s > 180:
            s = s - 360
        #a entre -180 et 180
        #b entre -180 et 180
        return(s)


    def setHeading(self, head):
        #head entre 0 et 360
        headErrMax = 0.5
        headOK = False
        while not headOK :
            headMes = self.get_angles()
            headErr = head - headMes
            headErr = self.center(head, headMes, headErr)
            #headErr = headErr - 180
            #headErr centré en 0
            vit = abs(headErr)/4 + 30
            if headErr >=0 :
                self.set_speed(vit,-vit)
            else :
                self.set_speed(-vit,vit)

            if abs(headErr) < headErrMax:
                print("ca marche Michel")
                headOK = True
                self.set_speed(0,0)
            else:
                print(self.__vHeading)
                #print(abs(headErr) - headErrMax)
                time.sleep(0.01)

    def goLineHeading (self,head,speed, duration):
        self.setHeading(head, 1)
        capinitial=head
        t0=time.time()
        t1=time.time()
        capfinal=self.get_angles()
        while t1-t0 < duration:
            if capinitial-capfinal>0:
                self.set.speed(speed[0]+0.5,speed[1])
            else:
                self.set.speed(speed[0], speed[1]+0.5)

    def goLineOdo (self,speed, duration):
        self.setHeading(1,1)
        t0=time.time()
        t1=time.time()
        a=self.get_odometers()
        while t1-t0 < duration:
            time.sleep(0.1)
            b=self.get_odometers()
            if b-a==0 or b-a<0.001:
                self.goLineHeading(self.setHeading(1,1), speed,duration)
                a=b

    def obstcleAVoid(self):
        distanceMax=0.1
        d=self.get_distance(front)
        if d-distanceMax<0:
             self.goLineHeading (self.setHeading(1,1),(50,-50), 0.1)
        else:
            self.goLineHeading (self.setHeading(1,1),(50,50), 0.1)

    def goCurveOdo (self,speedTan, radius, sign, duration):

        t0=time.time()
        t1=time.time()
        while t1-t0 < duration:
            if sign==1:
                self.goLineHeading (self.setHeading(1,1),(50,-50), 0.1)
	    else:
                self.goLineHeading (self.setHeading(1,1),(-50,50), 0.1)
	
        
            
        
                


            
            
        

	
        

        
        

if __name__ == "__main__":
    myDart = Dart()
<<<<<<< HEAD
    print(myDart.get_distance("front"))


    myDart.goCap(50)
=======
	
    myDart.setHeading(100)
>>>>>>> 99d90fd7

    #arrêt
    myDart.stop()

<|MERGE_RESOLUTION|>--- conflicted
+++ resolved
@@ -348,15 +348,6 @@
 
 if __name__ == "__main__":
     myDart = Dart()
-<<<<<<< HEAD
-    print(myDart.get_distance("front"))
-
-
-    myDart.goCap(50)
-=======
-	
-    myDart.setHeading(100)
->>>>>>> 99d90fd7
 
     #arrêt
     myDart.stop()
